--- conflicted
+++ resolved
@@ -3,19 +3,17 @@
 import dynamic from "next/dynamic";
 import ReactDOM from "react-dom";
 
-const FriendsList = dynamic(() => import("~/components/friends-list").then(mod => ({ default: mod.FriendsList })), {
-  ssr: false,
-});
+const FriendsList = dynamic(
+  () =>
+    import("~/components/friends-list").then((mod) => ({
+      default: mod.FriendsList,
+    })),
+  {
+    ssr: false,
+  },
+);
 
-<<<<<<< HEAD
 export default function App() {
-=======
-export default function App(
-  { title }: { title?: string } = {
-    title: "DappCon Mini App Template",
-  },
-) {
->>>>>>> 0d55c101
   ReactDOM.preconnect("https://auth.farcaster.xyz");
 
   return (
